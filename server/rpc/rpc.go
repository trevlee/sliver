--- conflicted
+++ resolved
@@ -32,9 +32,9 @@
 		consts.PsStr:       rpcPs,
 		consts.ProcdumpStr: rpcProcdump,
 
-<<<<<<< HEAD
-		consts.ElevateStr:     rpcElevate,
-		consts.ImpersonateStr: rpcImpersonate,
+		consts.ElevateStr:         rpcElevate,
+		consts.ImpersonateStr:     rpcImpersonate,
+		consts.ExecuteAssemblyStr: rpcExecuteAssembly,
 
 		consts.LsStr:       rpcLs,
 		consts.RmStr:       rpcRm,
@@ -43,16 +43,6 @@
 		consts.PwdStr:      rpcPwd,
 		consts.DownloadStr: rpcDownload,
 		consts.UploadStr:   rpcUpload,
-=======
-		consts.LsStr:              rpcLs,
-		consts.RmStr:              rpcRm,
-		consts.MkdirStr:           rpcMkdir,
-		consts.CdStr:              rpcCd,
-		consts.PwdStr:             rpcPwd,
-		consts.DownloadStr:        rpcDownload,
-		consts.UploadStr:          rpcUpload,
-		consts.ExecuteAssemblyStr: rpcExecuteAssembly,
->>>>>>> b7994be9
 	}
 )
 
