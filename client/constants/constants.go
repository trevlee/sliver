package constants

// Meta
const (
	KeepAliveStr = "keepalive"
)

// Events
const (
	EventStr = "event"

	ServerErrorStr = "server"

	// ConnectedEvent - Sliver Connected
	ConnectedEvent = "connected"
	// DisconnectedEvent - Sliver disconnected
	DisconnectedEvent = "disconnected"

	// JoinedEvent - Player joined the game
	JoinedEvent = "joined"
	// LeftEvent - Player left the game
	LeftEvent = "left"

	// StartedEvent - Job was started
	StartedEvent = "started"
	// StoppedEvent - Job was stopped
	StoppedEvent = "stopped"
)

// Commands
const (
	NewPlayerStr       = "new-player"
	PlayersStr         = "players"
	KickPlayerStr      = "kick-player"
	MultiplayerModeStr = "multiplayer"

	SessionsStr   = "sessions"
	BackgroundStr = "background"
	InfoStr       = "info"
	UseStr        = "use"

	GenerateStr        = "generate"
	ProfileGenerateStr = "generate-profile"
	ProfilesStr        = "profiles"
	NewProfileStr      = "new-profile"

	JobsStr  = "jobs"
	MtlsStr  = "mtls"
	DnsStr   = "dns"
	HttpStr  = "http"
	HttpsStr = "https"

	MsfStr       = "msf"
	MsfInjectStr = "msf-inject"

	PsStr   = "ps"
	PingStr = "ping"
	KillStr = "kill"

	GetPIDStr = "getpid"
	GetUIDStr = "getuid"
	GetGIDStr = "getgid"
	WhoamiStr = "whoami"

	ShellStr = "shell"

	LsStr               = "ls"
	RmStr               = "rm"
	MkdirStr            = "mkdir"
	CdStr               = "cd"
	PwdStr              = "pwd"
	CatStr              = "cat"
	DownloadStr         = "download"
	UploadStr           = "upload"
	ProcdumpStr         = "procdump"
	ImpersonateStr      = "impersonate"
	ElevateStr          = "elevate"
	GetSystemStr        = "getsystem"
	ExecuteAssemblyStr  = "execute-assembly"
	ExecuteShellcodeStr = "execute-shellcode"

<<<<<<< HEAD
	SliverHelpGroup      = "Sliver:"
	SliverWinHelpGroup   = "Sliver - Windows:"
	GenericHelpGroup     = "Generic:"
=======
	GenericHelpGroup     = "Generic:"
	SliverHelpGroup      = "Sliver:"
	SliverWinHelpGroup   = "Sliver - Windows:"
>>>>>>> 0fa8a20c
	MultiplayerHelpGroup = "Multiplayer:"
)<|MERGE_RESOLUTION|>--- conflicted
+++ resolved
@@ -79,14 +79,8 @@
 	ExecuteAssemblyStr  = "execute-assembly"
 	ExecuteShellcodeStr = "execute-shellcode"
 
-<<<<<<< HEAD
-	SliverHelpGroup      = "Sliver:"
-	SliverWinHelpGroup   = "Sliver - Windows:"
-	GenericHelpGroup     = "Generic:"
-=======
 	GenericHelpGroup     = "Generic:"
 	SliverHelpGroup      = "Sliver:"
 	SliverWinHelpGroup   = "Sliver - Windows:"
->>>>>>> 0fa8a20c
 	MultiplayerHelpGroup = "Multiplayer:"
 )