--- conflicted
+++ resolved
@@ -70,12 +70,8 @@
 			remotePath = "."
 		} else {
 			// Then we need to test for a filter on the end of the string
-<<<<<<< HEAD
-			// The indices should be the same because we did not change the length of the string
-=======
 
 			// The indicies should be the same because we did not change the length of the string
->>>>>>> 61c844db
 			baseDir := remotePath[:lastSeparatorOccurrence+1]
 			potentialFilter := remotePath[lastSeparatorOccurrence+1:]
 
