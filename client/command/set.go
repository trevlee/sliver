--- conflicted
+++ resolved
@@ -34,14 +34,6 @@
 
 	// Option to change the agent name
 	name := ctx.Flags.String("name")
-<<<<<<< HEAD
-
-	//if name == "" {
-	//	fmt.Printf(Warn + "please provide a session name\n")
-	//	return
-	//}
-=======
->>>>>>> 2fe0a61c
 	if name != "" {
 		isAlphanumeric := regexp.MustCompile(`^[[:alnum:]]+$`).MatchString
 		if !isAlphanumeric(name) {
@@ -52,17 +44,9 @@
 
 	// Option to change the reconnect interval
 	reconnect := ctx.Flags.Int("reconnect")
-<<<<<<< HEAD
-	//fmt.Printf(Warn+"Reconnect Value: %v\n", reconnect)
 
 	// Option to change the reconnect interval
 	poll := ctx.Flags.Int("poll")
-	//fmt.Printf(Warn+"Poll Value: %v\n", poll)
-=======
-
-	// Option to change the reconnect interval
-	poll := ctx.Flags.Int("poll")
->>>>>>> 2fe0a61c
 
 	session, err := rpc.UpdateSession(context.Background(), &clientpb.UpdateSession{
 		SessionID:         ActiveSession.session.ID,
