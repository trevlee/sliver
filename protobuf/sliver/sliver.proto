syntax = "proto3";

package sliverpb;

message Envelope {
  uint32 Type = 1; // Message type
  uint64 ID = 2;   // Resp ID
  int64 Timeout = 3;

  bytes Data = 9; // Actual message data

  string Err = 4;
}

message Register {
  string Name = 1;
  string Hostname = 2;
  string Username = 3;
  string Uid = 4;
  string Gid = 5;
  string Os = 6;
  string Arch = 7;
  int32 Pid = 8;
  string Filename = 9;
  string ActiveC2 = 10;
  string Version = 11;
}

message Ping { int32 Nonce = 1; }

message KillReq {
  bool Force = 1;
  uint32 SliverID = 9;
}

// aka Shellcode
message Task {
  string Encoder = 2;
  bool RWXPages = 4;
  uint32 Pid = 3;
  bytes Data = 9;
}

message RemoteTask {
  string Encoder = 2;
  int32 Pid = 3;
  bool RWXPages = 4;
  bytes Data = 9;
}

message PsReq { uint32 SliverID = 9; }

message Ps { repeated Process Processes = 1; }

message Process {
  int32 Pid = 1;
  int32 Ppid = 2;
  string Executable = 3;
  string Owner = 4;
}

message TerminateReq {
  int32 Pid = 1;
  uint32 SliverID = 2;
}

message Terminate {
  string Err = 1;
}

message NetInterface {
  int32 Index = 1;
  string Name = 2;
  string MAC = 3;
  repeated string IPAddresses = 4;
}

message IfconfigReq { uint32 SliverID = 9; }

message Ifconfig { repeated NetInterface NetInterfaces = 1; }

message LsReq {
  string Path = 1;

  uint32 SliverID = 9;
}

message Ls {
  string Path = 1;
  bool Exists = 2;
  repeated FileInfo Files = 3;
}

message FileInfo {
  string Name = 1;
  bool IsDir = 2;
  int64 Size = 3;
}

message PwdReq { uint32 SliverID = 9; }

message CdReq {
  string Path = 1;
  uint32 SliverID = 9;
}

message Pwd {
  string Path = 1;
  string Err = 2;
}

message RmReq {
  string Path = 1;

  uint32 SliverID = 9;
}

message Rm {
  bool Success = 1;
  string Path = 2;
  string Err = 3;
}

message MkdirReq {
  string Path = 1;

  uint32 SliverID = 9;
}

message Mkdir {
  bool Success = 1;
  string Path = 2;
  string Err = 3;
}

message DownloadReq {
  string Path = 1;

  uint32 SliverID = 9;
}

message Download {
  string Path = 1;
  string Encoder = 2;
  bool Exists = 3;

  bytes Data = 9;
}

message UploadReq {
  string Path = 1;
  string Encoder = 2;
  bytes Data = 3;

  uint32 SliverID = 9;
}

message Upload {
  string Path = 1;
  string Err = 2;
  bool Success = 3;
}

message ProcessDumpReq {
  int32 Pid = 1;

  int32 Timeout = 8;
  uint32 SliverID = 9;
}

message ProcessDump {
  bytes Data = 1;
  string Err = 2;
}

message RunAsReq {
  string Username = 1;
  string Process = 2;
  string Args = 3;
  uint32 SliverID = 9;
}

message RunAs {
 string Output = 1;
 string Err = 2;
}

message ImpersonateReq {
  string Username = 1;
  uint32 SliverID = 9;
}

message Impersonate {
  string Err = 1;
}

message RevToSelfReq {
  uint32 SliverID = 9;
}

message RevToSelf {
  string Err = 1;
}

message GetSystemReq {
  bytes Data = 1;
  string HostingProcess = 2;
  uint32 SliverID = 9;
}

message GetSystem { string Output = 1; }

message ElevateReq {
  int32 Timeout = 8;
  uint32 SliverID = 9;
}

message Elevate {
  bool Success = 1;
  string Err = 2;
}

message ExecuteAssemblyReq {
  bytes HostingDll = 1;
  bytes Assembly = 2;
  string Arguments = 3;
  string Process = 4;
  int32 Timeout = 8;
  uint32 SliverID = 9;
}

message ExecuteAssembly {
  string output = 1;
  string error = 2;
}

message MigrateReq {
  uint32 Pid = 1;
<<<<<<< HEAD
  bytes Shellcode = 2;
  
=======
  bytes Data = 2;
>>>>>>> 8d6c7e6d
  uint32 SliverID = 9;
}

message Migrate {
  bool Success = 1;
  string Err = 2;
}

message ExecuteReq {
  string Path = 1;
  repeated string Args = 2;
  bool output = 3;
  uint32 SliverID = 9;
}

message Execute {
  string Error = 1;
  string Result = 2;
}

message SideloadReq {
  bytes Data = 1;
  string ProcName = 2;
  uint32 SliverID = 9;
}

message Sideload {
  string Error = 1;
  string Result = 2;
}

message SpawnDllReq {
  bytes Data = 1;
  string ProcName = 2;
  uint32 Offset = 3;
  string Args = 4;
  uint32 SliverID = 9;
}

message SpawnDll {
  string Error = 1;
  string Result = 2;
}

// DNS Specific messages
message DNSSessionInit { bytes Key = 1; }

message DNSPoll { repeated DNSBlockHeader blocks = 1; }

message DNSBlockHeader {
  string ID = 1;
  uint32 Size = 2;
}

// HTTP Sepecific message
message HTTPSessionInit { bytes Key = 1; }

// Tunnels, shells, and port fwds
message TunnelData {
  uint32 SliverID = 1;

  bytes Data = 2;
  bool Close = 3;
  string Err = 4;

  uint64 TunnelID = 9;
}

message TunnelClose {
  string Err = 1;
  uint64 TunnelID = 9;
}

// Shell messages
message ShellReq {
  uint32 SliverID = 1;
  string Path = 2;
  bool EnablePTY = 3;

  uint64 TunnelID = 9;
}

message Shell {
  bool Success = 1;
  string Err = 2;

  uint64 TunnelID = 9;
}<|MERGE_RESOLUTION|>--- conflicted
+++ resolved
@@ -236,12 +236,7 @@
 
 message MigrateReq {
   uint32 Pid = 1;
-<<<<<<< HEAD
-  bytes Shellcode = 2;
-  
-=======
   bytes Data = 2;
->>>>>>> 8d6c7e6d
   uint32 SliverID = 9;
 }
 
