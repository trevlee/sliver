package sliverpb

import (
	proto "github.com/golang/protobuf/proto"
)

/*
	Sliver Implant Framework
	Copyright (C) 2019  Bishop Fox

	This program is free software: you can redistribute it and/or modify
	it under the terms of the GNU General Public License as published by
	the Free Software Foundation, either version 3 of the License, or
	(at your option) any later version.

	This program is distributed in the hope that it will be useful,
	but WITHOUT ANY WARRANTY; without even the implied warranty of
	MERCHANTABILITY or FITNESS FOR A PARTICULAR PURPOSE.  See the
	GNU General Public License for more details.

	You should have received a copy of the GNU General Public License
	along with this program.  If not, see <https://www.gnu.org/licenses/>.
*/

// Message Name Constants

const (

	// MsgRegister - Initial message from sliver with metadata
	MsgRegister = uint32(1 + iota)

	// MsgTaskReq - A local shellcode injection task
	MsgTaskReq

	// MsgPing - Confirm connection is open used as req/resp
	MsgPing

	// MsgKillSessionReq - Kill request to the sliver process
	MsgKillSessionReq

	// MsgLsReq - Request a directory listing from the remote system
	MsgLsReq
	// MsgLs - Directory listing (resp to MsgDirListReq)
	MsgLs

	// MsgDownloadReq - Request to download a file from the remote system
	MsgDownloadReq
	// MsgDownload - File contents for download (resp to DownloadReq)
	MsgDownload

	// MsgUploadReq - Upload a file to the remote file system
	MsgUploadReq
	// MsgUpload - Confirms the success/failure of the file upload (resp to MsgUploadReq)
	MsgUpload

	// MsgCdReq - Request a change directory on the remote system
	MsgCdReq

	// MsgPwdReq - A request to get the CWD from the remote process
	MsgPwdReq
	// MsgPwd - The CWD of the remote process (resp to MsgPwdReq)
	MsgPwd

	// MsgRmReq - Request to delete remote file
	MsgRmReq
	// MsgRm - Confirms the success/failure of delete request (resp to MsgRmReq)
	MsgRm

	// MsgMkdirReq - Request to create a directory on the remote system
	MsgMkdirReq
	// MsgMkdir - Confirms the success/failure of the mkdir request (resp to MsgMkdirReq)
	MsgMkdir

	// MsgPsReq - List processes req
	MsgPsReq
	// MsgPs - List processes resp
	MsgPs

	// MsgShellReq - Request to open a shell tunnel
	MsgShellReq
	// MsgShell - Response on starting shell
	MsgShell

	// MsgTunnelData - Data for duplex tunnels
	MsgTunnelData
	// MsgTunnelClose - Close a duplex tunnel
	MsgTunnelClose

	// MsgProcessDumpReq - Request to create a process dump
	MsgProcessDumpReq
	// MsgProcessDump - Dump of process)
	MsgProcessDump
	// MsgImpersonateReq - Request for process impersonation
	MsgImpersonateReq
	// MsgImpersonate - Output of the impersonation command
	MsgImpersonate
	// MsgRunAsReq - Request to run process as user
	MsgRunAsReq
	// MsgRunAs - Run process as user
	MsgRunAs
	// MsgRevToSelf - Revert to self
	MsgRevToSelf
	// MsgRevToSelfReq - Request to revert to self
	MsgRevToSelfReq
	// MsgInvokeGetSystemReq - Elevate as SYSTEM user
	MsgInvokeGetSystemReq
	// MsgGetSystem - Response to getsystem request
	MsgGetSystem
	// MsgInvokeExecuteAssemblyReq - Request to load and execute a .NET assembly
	MsgInvokeExecuteAssemblyReq
	// MsgExecuteAssemblyReq - Request to load and execute a .NET assembly
	MsgExecuteAssemblyReq
	// MsgExecuteAssembly - Output of the assembly execution
	MsgExecuteAssembly
	// MsgInvokeMigrateReq - Spawn a new sliver in a designated process
	MsgInvokeMigrateReq

	// MsgSideloadReq - request to sideload a binary
	MsgSideloadReq
	// MsgSideload - output of the binary
	MsgSideload

	// MsgSpawnDllReq - Reflective DLL injection request
	MsgSpawnDllReq
	// MsgSpawnDll - Reflective DLL injection output
	MsgSpawnDll

	// MsgIfconfigReq - Ifconfig (network interface config) request
	MsgIfconfigReq
	// MsgIfconfig - Ifconfig response
	MsgIfconfig

	// MsgExecuteReq - Execute a command on the remote system
	MsgExecuteReq

	// MsgTerminateReq - Request to kill a remote process
	MsgTerminateReq

	// MsgTerminate - Kill a remote process
	MsgTerminate

	// MsgScreenshotReq - Request to take a screenshot
	MsgScreenshotReq

	// MsgScreenshot - Response with the screenshots
	MsgScreenshot

	// MsgNetstatReq - Netstat request
	MsgNetstatReq

	// MsgNamedPipesReq - Request to take create a new named pipe listener
	MsgNamedPipesReq
	// MsgNamedPipes - Response with the result
	MsgNamedPipes

	// MsgTCPPivotReq - Request to take create a new MTLS listener
	MsgTCPPivotReq
	// MsgTCPPivot - Response with the result
	MsgTCPPivot
	// MsgPivotListReq
	MsgPivotListReq

	// MsgPivotOpen - Request to create a new pivot tunnel
	MsgPivotOpen
	// MsgPivotClose - Request to notify the closing of an existing pivot tunnel
	MsgPivotClose
	// MsgPivotData - Request that encapsulates and envelope form a sliver to the server though the pivot and viceversa
	MsgPivotData
	// MsgStartServiceReq - Request to start a service
	MsgStartServiceReq
	// MsgStartService - Response to start service request
	MsgStartService
	// MsgStopServiceReq - Request to stop a remote service
	MsgStopServiceReq
	// MsgRemoveServiceReq - Request to remove a remote service
	MsgRemoveServiceReq
	// MsgMakeTokenReq - Request for MakeToken
	MsgMakeTokenReq
	// MsgMakeToken - Response for MakeToken
	MsgMakeToken
	// MsgEnvReq - Request to get environment variables
	MsgEnvReq
	// MsgEnvInfo - Response to environment variable request
	MsgEnvInfo
	// MsgSetEnvReq
	MsgSetEnvReq
	// MsgSetEnv
	MsgSetEnv
	// MsgExecuteTokenReq - Execute request executed with the current (Windows) token
	MsgExecuteTokenReq
	// MsgRegistryReadReq
	MsgRegistryReadReq
	// MsgRegistryWriteReq
	MsgRegistryWriteReq
	// MsgRegistryCreateKeyReq
	MsgRegistryCreateKeyReq
<<<<<<< HEAD

	// MsgPortfwdReq - Establish a port forward
	MsgPortfwdReq
	// MsgPortfwd - Response of port forward
	MsgPortfwd
=======
	// MsgWGStartPortFwdReq - Request to start a port forwarding in a WG transport
	MsgWGStartPortFwdReq
	// MsgWGStopPortFwdReq - Request to stop a port forwarding in a WG transport
	MsgWGStopPortFwdReq
	// MsgWGStartSocks - Request to start a socks server in a WG transport
	MsgWGStartSocksReq
	// MsgWGStopSocks - Request to stop a socks server in a WG transport
	MsgWGStopSocksReq
	// MsgWGListForwarders
	MsgWGListForwardersReq
	// MsgWGListSocks
	MsgWGListSocksReq
>>>>>>> df570f77
)

// MsgNumber - Get a message number of type
func MsgNumber(request proto.Message) uint32 {
	switch request.(type) {

	case *Register:
		return MsgRegister

	case *TaskReq:
		return MsgTaskReq

	case *Ping:
		return MsgPing

	case *KillSessionReq:
		return MsgKillSessionReq

	case *LsReq:
		return MsgLsReq
	case *Ls:
		return MsgLs

	case *DownloadReq:
		return MsgDownloadReq
	case *Download:
		return MsgDownload

	case *UploadReq:
		return MsgUploadReq
	case *Upload:
		return MsgUpload

	case *CdReq:
		return MsgCdReq

	case *PwdReq:
		return MsgPwdReq
	case *Pwd:
		return MsgPwd

	case *RmReq:
		return MsgRmReq
	case *Rm:
		return MsgRm

	case *MkdirReq:
		return MsgMkdirReq
	case *Mkdir:
		return MsgMkdir

	case *PsReq:
		return MsgPsReq
	case *Ps:
		return MsgPs

	case *ShellReq:
		return MsgShellReq
	case *Shell:
		return MsgShell

	case *ProcessDumpReq:
		return MsgProcessDumpReq
	case *ProcessDump:
		return MsgProcessDump

	case *ImpersonateReq:
		return MsgImpersonateReq
	case *Impersonate:
		return MsgImpersonate

	case *RunAsReq:
		return MsgRunAsReq

	case *RunAs:
		return MsgRunAs

	case *RevToSelfReq:
		return MsgRevToSelfReq

	case *InvokeGetSystemReq:
		return MsgInvokeGetSystemReq

	case *GetSystem:
		return MsgGetSystem

	case *ExecuteAssemblyReq:
		return MsgExecuteAssemblyReq

	case *InvokeExecuteAssemblyReq:
		return MsgInvokeExecuteAssemblyReq

	case *ExecuteAssembly:
		return MsgExecuteAssembly
	case *ExecuteTokenReq:
		return MsgExecuteTokenReq

	case *InvokeMigrateReq:
		return MsgInvokeMigrateReq

	case *SideloadReq:
		return MsgSideloadReq
	case *Sideload:
		return MsgSideload

	case *SpawnDllReq:
		return MsgSpawnDllReq
	case *SpawnDll:
		return MsgSpawnDll

	case *IfconfigReq:
		return MsgIfconfigReq
	case *Ifconfig:
		return MsgIfconfig

	case *ExecuteReq:
		return MsgExecuteReq

	case *TerminateReq:
		return MsgTerminateReq

	case *Terminate:
		return MsgTerminate

	case *ScreenshotReq:
		return MsgScreenshotReq
	case *Screenshot:
		return MsgScreenshot

	case *NetstatReq:
		return MsgNetstatReq

	case *NamedPipesReq:
		return MsgNamedPipesReq
	case *NamedPipes:
		return MsgNamedPipes

	case *TCPPivotReq:
		return MsgTCPPivotReq
	case *TCPPivot:
		return MsgTCPPivot

	case *PivotOpen:
		return MsgPivotOpen
	case *PivotClose:
		return MsgPivotClose
	case *PivotData:
		return MsgPivotData
	case *StartServiceReq:
		return MsgStartServiceReq
	case *StopServiceReq:
		return MsgStopServiceReq
	case *RemoveServiceReq:
		return MsgRemoveServiceReq
	case *MakeTokenReq:
		return MsgMakeTokenReq
	case *MakeToken:
		return MsgMakeToken
	case *EnvReq:
		return MsgEnvReq
	case *EnvInfo:
		return MsgEnvInfo
	case *SetEnvReq:
		return MsgSetEnvReq
	case *SetEnv:
		return MsgSetEnv
	case *RegistryReadReq:
		return MsgRegistryReadReq
	case *RegistryWriteReq:
		return MsgRegistryWriteReq
	case *RegistryCreateKeyReq:
		return MsgRegistryCreateKeyReq

	case *PivotListReq:
		return MsgPivotListReq
<<<<<<< HEAD

	case *PortfwdReq:
		return MsgPortfwdReq
	case *Portfwd:
		return MsgPortfwd
=======
	case *WGPortForwardStartReq:
		return MsgWGStartPortFwdReq
	case *WGPortForwardStopReq:
		return MsgWGStopPortFwdReq
	case *WGSocksStartReq:
		return MsgWGStartSocksReq
	case *WGSocksStopReq:
		return MsgWGStopSocksReq
	case *WGTCPForwardersReq:
		return MsgWGListForwardersReq
	case *WGSocksServersReq:
		return MsgWGListSocksReq
>>>>>>> df570f77
	}
	return uint32(0)
}<|MERGE_RESOLUTION|>--- conflicted
+++ resolved
@@ -194,13 +194,7 @@
 	MsgRegistryWriteReq
 	// MsgRegistryCreateKeyReq
 	MsgRegistryCreateKeyReq
-<<<<<<< HEAD
-
-	// MsgPortfwdReq - Establish a port forward
-	MsgPortfwdReq
-	// MsgPortfwd - Response of port forward
-	MsgPortfwd
-=======
+
 	// MsgWGStartPortFwdReq - Request to start a port forwarding in a WG transport
 	MsgWGStartPortFwdReq
 	// MsgWGStopPortFwdReq - Request to stop a port forwarding in a WG transport
@@ -213,7 +207,11 @@
 	MsgWGListForwardersReq
 	// MsgWGListSocks
 	MsgWGListSocksReq
->>>>>>> df570f77
+
+	// MsgPortfwdReq - Establish a port forward
+	MsgPortfwdReq
+	// MsgPortfwd - Response of port forward
+	MsgPortfwd
 )
 
 // MsgNumber - Get a message number of type
@@ -389,13 +387,7 @@
 
 	case *PivotListReq:
 		return MsgPivotListReq
-<<<<<<< HEAD
-
-	case *PortfwdReq:
-		return MsgPortfwdReq
-	case *Portfwd:
-		return MsgPortfwd
-=======
+
 	case *WGPortForwardStartReq:
 		return MsgWGStartPortFwdReq
 	case *WGPortForwardStopReq:
@@ -408,7 +400,12 @@
 		return MsgWGListForwardersReq
 	case *WGSocksServersReq:
 		return MsgWGListSocksReq
->>>>>>> df570f77
+
+	case *PortfwdReq:
+		return MsgPortfwdReq
+	case *Portfwd:
+		return MsgPortfwd
+
 	}
 	return uint32(0)
 }