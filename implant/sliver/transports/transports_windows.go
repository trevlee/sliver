--- conflicted
+++ resolved
@@ -23,10 +23,6 @@
 // {{if .Config.NamePipec2Enabled}}
 
 import (
-<<<<<<< HEAD
-	pb "github.com/bishopfox/sliver/protobuf/sliverpb"
-=======
->>>>>>> 122e5bf3
 	"io"
 	"net/url"
 	"sync"
