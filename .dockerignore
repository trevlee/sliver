--- conflicted
+++ resolved
@@ -5,10 +5,6 @@
 
 gui/
 gui/*
-<<<<<<< HEAD
-.github/*
-.vscode/*
-=======
 
 .vscode/
 .vscode/*
@@ -20,5 +16,4 @@
 LICENSE
 SECURITY.md
 README.md
-CONTRIBUTING.md
->>>>>>> 8d6c7e6d
+CONTRIBUTING.md